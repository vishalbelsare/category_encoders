import doctest
import math
import os
import random
import unittest
from datetime import timedelta

import pandas as pd
from sklearn.utils.estimator_checks import *
import category_encoders as encoders

__author__ = 'willmcginnis'

# subroutines
def create_array(n_rows=1000, extras=False, has_none=True):
    """
    Creates a numpy dataset with some categorical variables
    :return:
    """

    ds = [[
        random.random(),
        random.random(),
        random.choice(['A', 'B', 'C']),
        random.choice(['A', 'B', 'C', 'D']) if extras else random.choice(['A', 'B', 'C']),
        random.choice(['A', 'B', 'C', None, np.nan]) if has_none else random.choice(['A', 'B', 'C']),
        random.choice(['A'])
    ] for _ in range(n_rows)]

    return np.array(ds)

def create_dataset(n_rows=1000, extras=False, has_none=True):
    """
    Creates a dataset with some categorical variables
    """

    ds = [[
        random.random(),                                                                        # Floats
        random.choice([float('nan'), float('inf'), float('-inf'), -0, 0, 1, -1, math.pi]),      # Floats with edge scenarios
        row,                                                                                    # Unique integers
        str(row),                                                                               # Unique strings
        random.choice(['A']),                                                                   # Invariant
        random.choice(['A', 'B_b', 'C_c_c']),                                                   # Strings with underscores to test reverse_dummies()
        random.choice(['A', 'B', 'C', None]) if has_none else random.choice(['A', 'B', 'C']),   # None
        random.choice(['A', 'B', 'C', 'D']) if extras else random.choice(['A', 'B', 'C']),      # With a new string value
        random.choice([12, 43, -32])                                                            # Number in the column name
    ] for row in range(n_rows)]

    df = pd.DataFrame(ds, columns=['float', 'float_edge', 'unique_int', 'unique_str', 'invariant', 'underscore', 'none', 'extra', 321])
    return df

def verify_numeric(X_test):
    for dt in X_test.dtypes:
        numeric = False
        if np.issubdtype(dt, np.dtype(int)) or np.issubdtype(dt, np.dtype(float)):
            numeric = True
        assert numeric

def verify_inverse_transform(x, x_inv):
    """
    Verify x is equal to x_inv. The test returns true for NaN.equals(NaN) as it should.

    """
    assert x.equals(x_inv)

# data definitions
np_X = create_array(n_rows=100)
np_X_t = create_array(n_rows=50, extras=True)
np_y = np.random.randn(np_X.shape[0]) > 0.5
np_y_t = np.random.randn(np_X_t.shape[0]) > 0.5
X = create_dataset(n_rows=100)
X_t = create_dataset(n_rows=50, extras=True)
y = pd.DataFrame(np_y)
y_t = pd.DataFrame(np_y_t)

# this class utilises parametrised tests where we loop over different encoders
# tests that are applicable to only one encoder are the end of the class
class NumbersTest(unittest.TestCase):

    def test_np(self):
        for encoder_name in encoders.__all__:
            with self.subTest(encoder_name=encoder_name):

                # Encode a numpy array
                enc = getattr(encoders, encoder_name)()
                enc.fit(np_X, np_y)
                verify_numeric(enc.transform(np_X_t))

    def test_classification(self):
        for encoder_name in encoders.__all__:
            with self.subTest(encoder_name=encoder_name):
                cols = ['unique_str', 'underscore', 'extra', 'none', 'invariant', 321]

                enc = getattr(encoders, encoder_name)(cols=cols)
                enc.fit(X, np_y)
                verify_numeric(enc.transform(X_t))

                enc = getattr(encoders, encoder_name)(verbose=1)
                enc.fit(X, np_y)
                verify_numeric(enc.transform(X_t))

                enc = getattr(encoders, encoder_name)(drop_invariant=True)
                enc.fit(X, np_y)
                verify_numeric(enc.transform(X_t))

                enc = getattr(encoders, encoder_name)(return_df=False)
                enc.fit(X, np_y)
                self.assertTrue(isinstance(enc.transform(X_t), np.ndarray))
                self.assertEqual(enc.transform(X_t).shape[0], X_t.shape[0], 'Row count must not change')

    def test_impact_encoders(self):
        for encoder_name in ['LeaveOneOutEncoder', 'TargetEncoder', 'WOEEncoder']:
            with self.subTest(encoder_name=encoder_name):

                # encode a numpy array and transform with the help of the target
                enc = getattr(encoders, encoder_name)()
                enc.fit(np_X, np_y)
                verify_numeric(enc.transform(np_X_t, np_y_t))

                # target is a DataFrame
                enc = getattr(encoders, encoder_name)()
                enc.fit(X, y)
                verify_numeric(enc.transform(X_t, y_t))

    # Hashing encoder fails...
    def test_error_handling(self):
        for encoder_name in encoders.__all__:
            with self.subTest(encoder_name=encoder_name):

                # we exclude some columns
                X = create_dataset(n_rows=100)
                X = X.drop(['unique_str', 'none'], axis=1)
                X_t = create_dataset(n_rows=50, extras=True)
                X_t = X_t.drop(['unique_str', 'none'], axis=1)

                # new value
                enc = getattr(encoders, encoder_name)(verbose=1, return_df=True, handle_unknown='error')
                enc.fit(X, np_y)
                with self.assertRaises(ValueError):
                    _ = enc.transform(X_t)

                # illegal state, we have to first train the encoder...
                enc = getattr(encoders, encoder_name)()
                with self.assertRaises(ValueError):
                    enc.transform(X)

                # wrong count of attributes
                enc = getattr(encoders, encoder_name)()
                enc.fit(X, np_y)
                with self.assertRaises(ValueError):
                    enc.transform(X_t.iloc[:, 0:3])

                # no cols
                enc = getattr(encoders, encoder_name)(cols=[])
                enc.fit(X, np_y)
                self.assertTrue(enc.transform(X_t).equals(X_t))

    def test_sklearn_compliance(self):
        for encoder_name in encoders.__all__:
            with self.subTest(encoder_name=encoder_name):

                check_transformer_general(encoder_name, getattr(encoders, encoder_name)())
                check_transformers_unfitted(encoder_name, getattr(encoders, encoder_name)())

    # BaseN does not raise the exception...
    def test_inverse_transform(self):
        # we do not allow None in these data
        X = create_dataset(n_rows=100, has_none=False)
        X_t = create_dataset(n_rows=50, has_none=False)
        X_t_extra = create_dataset(n_rows=50, extras=True, has_none=False)
        cols = ['underscore', 'none', 'extra', 321]

        for encoder_name in ['BaseNEncoder', 'BinaryEncoder', 'OneHotEncoder', 'OrdinalEncoder']:
            with self.subTest(encoder_name=encoder_name):
                enc = getattr(encoders, encoder_name)(verbose=1, cols=cols)
                enc.fit(X, y)
                verify_inverse_transform(X_t, enc.inverse_transform(enc.transform(X_t)))
                with self.assertRaises(ValueError):
                    _ = enc.inverse_transform(enc.transform(X_t_extra))

                enc = getattr(encoders, encoder_name)(verbose=1, cols=cols, drop_invariant=True, handle_unknown='error')
                enc.fit(X)
                verify_inverse_transform(X_t, enc.inverse_transform(enc.transform(X_t)))

    def test_types(self):

        X = pd.DataFrame({
            'Int': [1, 2, 1, 2],
            'Float': [1.1, 2.2, 3.3, 4.4],
            'Complex': [3.45J, 3.45J, 3.45J, 3.45J],
            'None': [None, None, None, None],
            'Str': ['a', 'c', 'c', 'd'],
            'PdTimestamp': [pd.Timestamp('2012-05-01'), pd.Timestamp('2012-05-02'), pd.Timestamp('2012-05-03'), pd.Timestamp('2012-05-06')],
            'PdTimedelta': [pd.Timedelta('1 days'), pd.Timedelta('2 days'), pd.Timedelta('1 days'), pd.Timedelta('1 days')],
            'TimeDelta': [timedelta(-9999), timedelta(-9), timedelta(-1), timedelta(999)],
            'Bool': [False, True, True, False],
            'Tuple': [('a', 'tuple'), ('a', 'tuple'), ('a', 'tuple'), ('b', 'tuple')],
            # 'Categorical': pd.Categorical(list('bbea'), categories=['e', 'a', 'b'], ordered=True),
            # 'List': [[1,2], [2,3], [3,4], [4,5]],
            # 'Dictionary': [{1: "a", 2: "b"}, {1: "a", 2: "b"}, {1: "a", 2: "b"}, {1: "a", 2: "b"}],
            # 'Set': [{'John', 'Jane'}, {'John', 'Jane'}, {'John', 'Jane'}, {'John', 'Jane'}],
            # 'Array': [array('i'), array('i'), array('i'), array('i')]
        })
        y = [1, 0, 0, 1]

        for encoder_name in encoders.__all__:
            encoder = getattr(encoders, encoder_name)()
            encoder.fit_transform(X, y)


    # encoder specific tests
    def test_binary_bin(self):
        data = np.array(['a', 'ba', 'ba'])
        out = encoders.BinaryEncoder().fit_transform(data)
        self.assertTrue(pd.DataFrame([[0, 1], [1, 0], [1, 0]], columns=['0_0', '0_1']).equals(out))

    def test_binary_dist(self):
        data = np.array(['apple', 'orange', 'peach', 'lemon'])
        encoder = encoders.BinaryEncoder()
        encoder.fit(data)

        # split dataframe into two transforms and recombine
        a = encoder.transform(data[:1])
        b = encoder.transform(data[1:])
        split = pd.concat([a, b])
        split = split.reset_index(drop=True)

        # run all at once
        c = encoder.transform(data)

        # make sure they are the same
        self.assertTrue(split.equals(c))

    def test_leave_one_out(self):

        # When we use the same LeaveOneOut for two different datasets, it should not explode
        # X_a = pd.DataFrame(data=['1', '1', '1', '2', '2', '2'], columns=['col_a'])
        # X_b = pd.DataFrame(data=['1', '1', '1', '2', '2', '2'], columns=['col_b'])
        # y_dummy = [True, False, True, False, True, False]
        # enc = encoders.LeaveOneOutEncoder()
        # enc.fit(X_a, y_dummy)
        # enc.fit(X_b, y_dummy)
        # self.verify_numeric(enc.transform(X_b))

        enc = encoders.LeaveOneOutEncoder(verbose=1, randomized=True, sigma=0.1)
        enc.fit(X, y)
        verify_numeric(enc.transform(X_t))
        verify_numeric(enc.transform(X_t, y_t))

        enc = encoders.LeaveOneOutEncoder(impute_missing=True, handle_unknown='error', cols=['underscore'])
        enc.fit(X, y)
        self.assertTrue(np.issubdtype(enc.transform(X_t)['underscore'].dtypes, np.dtype(float)))
        self.assertTrue(np.issubdtype(enc.transform(X_t, y_t)['underscore'].dtypes, np.dtype(float)))

        enc = encoders.LeaveOneOutEncoder(impute_missing=True, handle_unknown='error', cols=['extra'])
        enc.fit(X, y)
        self.assertRaises(ValueError, enc.transform, X_t)
        self.assertRaises(ValueError, enc.transform, (X_t, y_t))

    def test_leave_one_out_values(self):
        df = pd.DataFrame({
            'color': ["a", "a", "a", "b", "b", "b"],
            'outcome': [1, 0, 0, 1, 0, 1]})

        X = df.drop('outcome', axis=1)
        y = df.drop('color', axis=1)

        ce_leave = encoders.LeaveOneOutEncoder(cols=['color'], randomized=False)
        obtained = ce_leave.fit_transform(X, y['outcome'])

        self.assertEquals([0.0, 0.5, 0.5, 0.5, 1.0, 0.5], list(obtained['color']))

    def test_one_hot(self):
        enc = encoders.OneHotEncoder(verbose=1, return_df=False)
        enc.fit(X)
        self.assertEqual(enc.transform(X_t).shape[1],
                         enc.transform(X_t[X_t['extra'] != 'A']).shape[1],
                         'We have to get the same count of columns')

        enc = encoders.OneHotEncoder(verbose=1, return_df=True, impute_missing=True)
        enc.fit(X)
        out = enc.transform(X_t)
        self.assertIn('extra_-1', out.columns.values)

        enc = encoders.OneHotEncoder(verbose=1, return_df=True, impute_missing=True, handle_unknown='ignore')
        enc.fit(X)
        out = enc.transform(X_t)
        self.assertEqual(len([x for x in out.columns.values if str(x).startswith('extra_')]), 3)

        enc = encoders.OneHotEncoder(verbose=1, return_df=True, impute_missing=True, handle_unknown='error')
        enc.fit(X)
        with self.assertRaises(ValueError):
            out = enc.transform(X_t)

        enc = encoders.OneHotEncoder(verbose=1, return_df=True, handle_unknown='ignore', use_cat_names=True)
        enc.fit(X)
        out = enc.transform(X_t)
        self.assertIn('extra_A', out.columns.values)

        enc = encoders.OneHotEncoder(verbose=1, return_df=True, use_cat_names=True)
        enc.fit(X)
        out = enc.transform(X_t)
        self.assertIn('extra_-1', out.columns.values)

        # test inverse_transform
        X_i = create_dataset(n_rows=100, has_none=False)
        X_i_t = create_dataset(n_rows=50, has_none=False)
        X_i_t_extra = create_dataset(n_rows=50, extras=True, has_none=False)
        cols = ['underscore', 'none', 'extra', 321]

        enc = encoders.OneHotEncoder(verbose=1, use_cat_names=True, cols=cols)
        enc.fit(X_i)
        obtained = enc.inverse_transform(enc.transform(X_i_t))
        obtained[321] = obtained[321].astype('int64')   # numeric columns are incorrectly typed as object...
        verify_inverse_transform(X_i_t, obtained)
        with self.assertRaises(ValueError):
            out = enc.inverse_transform(enc.transform(X_i_t_extra))

<<<<<<< HEAD
    def test_ordinal(self):
=======
        :return:
        """

        X = self.create_array(n_rows=1000)
        X_t = self.create_array(n_rows=100)
        y = np.random.randn(X.shape[0])
        y_t = np.random.randn(X_t.shape[0])

        enc = encoders.LeaveOneOutEncoder(verbose=1)
        enc.fit(X, y)
        self.verify_numeric(enc.transform(X_t))
        self.verify_numeric(enc.transform(X_t, y_t))

    def test_leave_one_out(self):
        """

        :return:
        """

        cols = ['C1', 'D', 'E', 'F']
        X = self.create_dataset(n_rows=1000)
        X_t = self.create_dataset(n_rows=100)
        y = np.random.randn(X.shape[0])
        y_t = np.random.randn(X_t.shape[0])

        enc = encoders.LeaveOneOutEncoder(verbose=1, cols=cols)
        enc.fit(X, y)
        self.verify_numeric(enc.transform(X_t))
        self.verify_numeric(enc.transform(X_t, y_t))

        enc = encoders.LeaveOneOutEncoder(verbose=1)
        enc.fit(X, y)
        self.verify_numeric(enc.transform(X_t))
        self.verify_numeric(enc.transform(X_t, y_t))

        enc = encoders.LeaveOneOutEncoder(verbose=1, drop_invariant=True)
        enc.fit(X, y)
        self.verify_numeric(enc.transform(X_t))
        self.verify_numeric(enc.transform(X_t, y_t))

        enc = encoders.LeaveOneOutEncoder(verbose=1, return_df=False)
        enc.fit(X, y)
        self.assertTrue(isinstance(enc.transform(X_t), np.ndarray))
        self.assertTrue(isinstance(enc.transform(X_t, y_t), np.ndarray))

        enc = encoders.LeaveOneOutEncoder(verbose=1, randomized=True, sigma=0.1)
        enc.fit(X, y)
        self.verify_numeric(enc.transform(X_t))
        self.verify_numeric(enc.transform(X_t, y_t))

    def test_fit_CallTwiceOnDifferentData_ExpectRefitMapping(self):
        x_a = pd.DataFrame(data=['1', '1', '1', '2', '2', '2'], columns=['col_a'])
        x_b = pd.DataFrame(data=['1', '1', '1', '2', '2', '2'], columns=['col_b'])  # Different column name
        y_dummy = [True, False, True, False, True, False]
        encoder = encoders.LeaveOneOutEncoder()

        encoder.fit(x_a, y_dummy)
        encoder.fit(x_b, y_dummy)
        mapping = encoder.mapping

        self.assertEqual(1, len(mapping))
        col_b_mapping = mapping[0]
        self.assertEqual('col_b', col_b_mapping['col'])
        self.assertEqual({'sum': 2.0, 'count': 3, 'mean': 2.0/3.0}, col_b_mapping['mapping']['1'])
        self.assertEqual({'sum': 1.0, 'count': 3, 'mean': 01.0/3.0}, col_b_mapping['mapping']['2'])

    def test_transform_CallTwiceOnDifferentData_ExpecCorrectTransformation(self):
        x_a = pd.DataFrame(data=['1', '1', '1', '2', '2', '2'], columns=['col_a'])
        x_b = pd.DataFrame(data=['1', '1', '1', '2', '2', '2'], columns=['col_b'])  # Different column name
        y_dummy = [True, False, True, False, True, False]
        encoder = encoders.LeaveOneOutEncoder()

        encoder.fit(x_a, y_dummy)
        encoder.fit(x_b, y_dummy)
        result = encoder.transform(x_b)['col_b'].values

        self.assertEqual(6, len(result))
        self.assertEqual(2.0/3.0, result[0])
        self.assertEqual(2.0 / 3.0, result[1])
        self.assertEqual(2.0 / 3.0, result[2])
        self.assertEqual(1.0 / 3.0, result[3])
        self.assertEqual(1.0 / 3.0, result[4])
        self.assertEqual(1.0 / 3.0, result[5])

    def test_target_encode_np(self):
        """

        :return:
        """

        X = self.create_array(n_rows=1000)
        X_t = self.create_array(n_rows=100)
        y = np.random.randn(X.shape[0])
        y_t = np.random.randn(X_t.shape[0])

        enc = encoders.TargetEncoder(verbose=1)
        enc.fit(X, y)
        self.verify_numeric(enc.transform(X_t))
        self.verify_numeric(enc.transform(X_t, y_t))

    def test_target_encode_out(self):
        """

        :return:
        """

        cols = ['C1', 'D', 'E', 'F']
        X = self.create_dataset(n_rows=1000)
        X_t = self.create_dataset(n_rows=100)
        y = np.random.randn(X.shape[0])
        y_t = np.random.randn(X_t.shape[0])
>>>>>>> b1993e09

        enc = encoders.OrdinalEncoder(verbose=1, return_df=True, impute_missing=True)
        enc.fit(X)
        out = enc.transform(X_t)
        self.assertEqual(len(set(out['extra'].values)), 4)
        self.assertIn(0, set(out['extra'].values))
        self.assertFalse(enc.mapping is None)
        self.assertTrue(len(enc.mapping) > 0)

        enc = encoders.OrdinalEncoder(verbose=1, mapping=enc.mapping, return_df=True, impute_missing=True)
        enc.fit(X)
        out = enc.transform(X_t)
        self.assertEqual(len(set(out['extra'].values)), 4)
        self.assertIn(0, set(out['extra'].values))
        self.assertTrue(len(enc.mapping) > 0)

        enc = encoders.OrdinalEncoder(verbose=1, return_df=True, impute_missing=True, handle_unknown='ignore')
        enc.fit(X)
        out = enc.transform(X_t)
        out_cats = [x for x in set(out['extra'].values) if np.isfinite(x)]
        self.assertEqual(len(out_cats), 3)
        self.assertFalse(enc.mapping is None)

    def test_ordinal_dist(self):
        data = np.array([
            ['apple', None],
            ['peach', 'lemon']
        ])
        encoder = encoders.OrdinalEncoder(impute_missing=True)
        encoder.fit(data)
        a = encoder.transform(data)
        print(a)
        self.assertEqual(a.values[0, 1], 0)
        self.assertEqual(a.values[1, 1], 1)

        encoder = encoders.OrdinalEncoder(impute_missing=False)
        encoder.fit(data)
        a = encoder.transform(data)
        self.assertTrue(np.isnan(a.values[0, 1]))
        self.assertEqual(a.values[1, 1], 1)

    def test_target_encoder(self):

        enc = encoders.TargetEncoder(verbose=1, smoothing=2, min_samples_leaf=2)
        enc.fit(X, y)
        verify_numeric(enc.transform(X_t))
        verify_numeric(enc.transform(X_t, y_t))

    def test_target_encoder_fit_HaveConstructorSetSmoothingAndMinSamplesLeaf_ExpectUsedInFit(self):
        k = 2
        f = 10
        binary_cat_example = pd.DataFrame(
            {'Trend': ['UP', 'UP', 'DOWN', 'FLAT', 'DOWN', 'UP', 'DOWN', 'FLAT', 'FLAT', 'FLAT'],
             'target': [1, 1, 0, 0, 1, 0, 0, 0, 1, 1]})
        encoder = encoders.TargetEncoder(cols=['Trend'], min_samples_leaf=k, smoothing=f)
        encoder.fit(binary_cat_example, binary_cat_example['target'])
        trend_mapping = encoder.mapping[0]['mapping']
        self.assertAlmostEquals(0.4125, trend_mapping['DOWN']['smoothing'], delta=1e-4)
        self.assertEqual(0.5, trend_mapping['FLAT']['smoothing'])
        self.assertAlmostEquals(0.5874, trend_mapping['UP']['smoothing'], delta=1e-4)

    def test_target_encoder_fit_transform_HaveConstructorSetSmoothingAndMinSamplesLeaf_ExpectCorrectValueInResult(self):
        k = 2
        f = 10
        binary_cat_example = pd.DataFrame(
            {'Trend': ['UP', 'UP', 'DOWN', 'FLAT', 'DOWN', 'UP', 'DOWN', 'FLAT', 'FLAT', 'FLAT'],
             'target': [1, 1, 0, 0, 1, 0, 0, 0, 1, 1]})
        encoder = encoders.TargetEncoder(cols=['Trend'], min_samples_leaf=k, smoothing=f)
        result = encoder.fit_transform(binary_cat_example, binary_cat_example['target'])
        values = result['Trend'].values
        self.assertAlmostEquals(0.5874, values[0], delta=1e-4)
        self.assertAlmostEquals(0.5874, values[1], delta=1e-4)
        self.assertAlmostEquals(0.4125, values[2], delta=1e-4)
        self.assertEqual(0.5, values[3])

    def test_woe(self):
        cols = ['unique_str', 'underscore', 'extra', 'none', 'invariant', 321]

        # balanced label with balanced features
        X_balanced = pd.DataFrame(data=['1', '1', '1', '2', '2', '2'], columns=['col1'])
        y_balanced = [True, False, True, False, True, False]
        enc = encoders.WOEEncoder()
        enc.fit(X_balanced, y_balanced)
        X1 = enc.transform(X_balanced)
        self.assertTrue(all(X1.sum() < 0.001), "When the class label is balanced, WoE should sum to 0 in each transformed column")

        enc = encoders.WOEEncoder(cols=cols)
        enc.fit(X, np_y)
        X1 = enc.transform(X_t)
        verify_numeric(X1[cols])
        self.assertTrue(np.isfinite(X1[cols].values).all(), 'There must not be any NaN, inf or -inf in the transformed columns')
        self.assertEqual(len(list(X_t)), len(list(X1)), 'The count of attributes must not change')
        self.assertEqual(len(X_t), len(X1), 'The count of rows must not change')
        X2 = enc.transform(X_t, np_y_t)
        verify_numeric(X2)
        self.assertTrue(np.isfinite(X2[cols].values).all(), 'There must not be any NaN, inf or -inf in the transformed columns')
        self.assertEqual(len(list(X_t)), len(list(X2)), 'The count of attributes must not change')
        self.assertEqual(len(X_t), len(X2), 'The count of rows must not change')
        X3 = enc.transform(X, np_y)
        verify_numeric(X3)
        self.assertTrue(np.isfinite(X3[cols].values).all(), 'There must not be any NaN, inf or -inf in the transformed columns')
        self.assertEqual(len(list(X)), len(list(X3)), 'The count of attributes must not change')
        self.assertEqual(len(X), len(X3), 'The count of rows must not change')
        self.assertTrue(X3['unique_str'].var() < 0.001, 'The unique string column must not be predictive of the label')
        X4 = enc.fit_transform(X, np_y)
        verify_numeric(X4)
        self.assertTrue(np.isfinite(X4[cols].values).all(), 'There must not be any NaN, inf or -inf in the transformed columns')
        self.assertEqual(len(list(X)), len(list(X4)), 'The count of attributes must not change')
        self.assertEqual(len(X), len(X4), 'The count of rows must not change')
        self.assertTrue(X4['unique_str'].var() < 0.001, 'The unique string column must not be predictive of the label')

        enc = encoders.WOEEncoder()
        enc.fit(X, np_y)
        X1 = enc.transform(X_t)
        self.assertEqual(len(list(X_t)), len(list(X1)), 'The count of attributes must not change')
        self.assertEqual(len(X_t), len(X1), 'The count of rows must not change')
        verify_numeric(X1)
        X2 = enc.transform(X_t, np_y_t)
        verify_numeric(X2)
        self.assertEqual(len(list(X_t)), len(list(X2)), 'The count of attributes must not change')
        self.assertEqual(len(X_t), len(X2), 'The count of rows must not change')

        # seed
        enc = encoders.WOEEncoder(cols=cols, random_state=2001, randomized=True)
        enc.fit(X, np_y)
        X1 = enc.transform(X_t, np_y_t)
        X2 = enc.transform(X_t, np_y_t)
        self.assertTrue(X1.equals(X2), "When the seed is given, the results must be identical")
        verify_numeric(X1)
        verify_numeric(X2)

        # invariant target
        y_invariant = [True, True, True, True, True, True]
        enc = encoders.WOEEncoder()
        with self.assertRaises(ValueError):
            enc.fit(X_balanced, y_invariant)

        # branch coverage unit tests - no cols
        enc = encoders.WOEEncoder(cols=[])
        enc.fit(X, np_y)
        self.assertTrue(enc.transform(X_t).equals(X_t))

        # missing values in the target
        y_missing = [True, True, None, True, True, True]
        enc = encoders.WOEEncoder()
        with self.assertRaises(ValueError):
            enc.fit(X_balanced, y_missing)

        # impute missing
        enc = encoders.WOEEncoder(impute_missing=False)
        enc.fit(X, np_y)
        X1 = enc.transform(X_t)
        verify_numeric(X1)
        self.assertTrue(X1.isnull().values.any())
        self.assertEqual(len(list(X_t)), len(list(X1)), 'The count of attributes must not change')
        self.assertEqual(len(X_t), len(X1), 'The count of rows must not change')

        X2 = enc.transform(X_t, np_y_t)
        verify_numeric(X2)
        self.assertTrue(X1.isnull().values.any())
        self.assertEqual(len(list(X_t)), len(list(X2)), 'The count of attributes must not change')
        self.assertEqual(len(X_t), len(X2), 'The count of rows must not change')


    # beware: for some reason doctest does not raise exceptions - you have to read the text output
    def test_doc(self):
        suite = unittest.TestSuite()

        for filename in os.listdir('../'):
            if filename.endswith(".py"):
                suite.addTest(doctest.DocFileSuite('../' + filename))

        runner = unittest.TextTestRunner(verbosity=2)
        runner.run(suite)<|MERGE_RESOLUTION|>--- conflicted
+++ resolved
@@ -1,324 +1,530 @@
-import doctest
-import math
-import os
+import unittest
 import random
-import unittest
-from datetime import timedelta
-
 import pandas as pd
-from sklearn.utils.estimator_checks import *
 import category_encoders as encoders
+import numpy as np
 
 __author__ = 'willmcginnis'
 
-# subroutines
-def create_array(n_rows=1000, extras=False, has_none=True):
+
+class TestEncoders(unittest.TestCase):
     """
-    Creates a numpy dataset with some categorical variables
-    :return:
     """
 
-    ds = [[
-        random.random(),
-        random.random(),
-        random.choice(['A', 'B', 'C']),
-        random.choice(['A', 'B', 'C', 'D']) if extras else random.choice(['A', 'B', 'C']),
-        random.choice(['A', 'B', 'C', None, np.nan]) if has_none else random.choice(['A', 'B', 'C']),
-        random.choice(['A'])
-    ] for _ in range(n_rows)]
-
-    return np.array(ds)
-
-def create_dataset(n_rows=1000, extras=False, has_none=True):
-    """
-    Creates a dataset with some categorical variables
-    """
-
-    ds = [[
-        random.random(),                                                                        # Floats
-        random.choice([float('nan'), float('inf'), float('-inf'), -0, 0, 1, -1, math.pi]),      # Floats with edge scenarios
-        row,                                                                                    # Unique integers
-        str(row),                                                                               # Unique strings
-        random.choice(['A']),                                                                   # Invariant
-        random.choice(['A', 'B_b', 'C_c_c']),                                                   # Strings with underscores to test reverse_dummies()
-        random.choice(['A', 'B', 'C', None]) if has_none else random.choice(['A', 'B', 'C']),   # None
-        random.choice(['A', 'B', 'C', 'D']) if extras else random.choice(['A', 'B', 'C']),      # With a new string value
-        random.choice([12, 43, -32])                                                            # Number in the column name
-    ] for row in range(n_rows)]
-
-    df = pd.DataFrame(ds, columns=['float', 'float_edge', 'unique_int', 'unique_str', 'invariant', 'underscore', 'none', 'extra', 321])
-    return df
-
-def verify_numeric(X_test):
-    for dt in X_test.dtypes:
-        numeric = False
-        if np.issubdtype(dt, np.dtype(int)) or np.issubdtype(dt, np.dtype(float)):
-            numeric = True
-        assert numeric
-
-def verify_inverse_transform(x, x_inv):
-    """
-    Verify x is equal to x_inv. The test returns true for NaN.equals(NaN) as it should.
-
-    """
-    assert x.equals(x_inv)
-
-# data definitions
-np_X = create_array(n_rows=100)
-np_X_t = create_array(n_rows=50, extras=True)
-np_y = np.random.randn(np_X.shape[0]) > 0.5
-np_y_t = np.random.randn(np_X_t.shape[0]) > 0.5
-X = create_dataset(n_rows=100)
-X_t = create_dataset(n_rows=50, extras=True)
-y = pd.DataFrame(np_y)
-y_t = pd.DataFrame(np_y_t)
-
-# this class utilises parametrised tests where we loop over different encoders
-# tests that are applicable to only one encoder are the end of the class
-class NumbersTest(unittest.TestCase):
-
-    def test_np(self):
-        for encoder_name in encoders.__all__:
-            with self.subTest(encoder_name=encoder_name):
-
-                # Encode a numpy array
-                enc = getattr(encoders, encoder_name)()
-                enc.fit(np_X, np_y)
-                verify_numeric(enc.transform(np_X_t))
-
-    def test_classification(self):
-        for encoder_name in encoders.__all__:
-            with self.subTest(encoder_name=encoder_name):
-                cols = ['unique_str', 'underscore', 'extra', 'none', 'invariant', 321]
-
-                enc = getattr(encoders, encoder_name)(cols=cols)
-                enc.fit(X, np_y)
-                verify_numeric(enc.transform(X_t))
-
-                enc = getattr(encoders, encoder_name)(verbose=1)
-                enc.fit(X, np_y)
-                verify_numeric(enc.transform(X_t))
-
-                enc = getattr(encoders, encoder_name)(drop_invariant=True)
-                enc.fit(X, np_y)
-                verify_numeric(enc.transform(X_t))
-
-                enc = getattr(encoders, encoder_name)(return_df=False)
-                enc.fit(X, np_y)
-                self.assertTrue(isinstance(enc.transform(X_t), np.ndarray))
-                self.assertEqual(enc.transform(X_t).shape[0], X_t.shape[0], 'Row count must not change')
-
-    def test_impact_encoders(self):
-        for encoder_name in ['LeaveOneOutEncoder', 'TargetEncoder', 'WOEEncoder']:
-            with self.subTest(encoder_name=encoder_name):
-
-                # encode a numpy array and transform with the help of the target
-                enc = getattr(encoders, encoder_name)()
-                enc.fit(np_X, np_y)
-                verify_numeric(enc.transform(np_X_t, np_y_t))
-
-                # target is a DataFrame
-                enc = getattr(encoders, encoder_name)()
-                enc.fit(X, y)
-                verify_numeric(enc.transform(X_t, y_t))
-
-    # Hashing encoder fails...
-    def test_error_handling(self):
-        for encoder_name in encoders.__all__:
-            with self.subTest(encoder_name=encoder_name):
-
-                # we exclude some columns
-                X = create_dataset(n_rows=100)
-                X = X.drop(['unique_str', 'none'], axis=1)
-                X_t = create_dataset(n_rows=50, extras=True)
-                X_t = X_t.drop(['unique_str', 'none'], axis=1)
-
-                # new value
-                enc = getattr(encoders, encoder_name)(verbose=1, return_df=True, handle_unknown='error')
-                enc.fit(X, np_y)
-                with self.assertRaises(ValueError):
-                    _ = enc.transform(X_t)
-
-                # illegal state, we have to first train the encoder...
-                enc = getattr(encoders, encoder_name)()
-                with self.assertRaises(ValueError):
-                    enc.transform(X)
-
-                # wrong count of attributes
-                enc = getattr(encoders, encoder_name)()
-                enc.fit(X, np_y)
-                with self.assertRaises(ValueError):
-                    enc.transform(X_t.iloc[:, 0:3])
-
-                # no cols
-                enc = getattr(encoders, encoder_name)(cols=[])
-                enc.fit(X, np_y)
-                self.assertTrue(enc.transform(X_t).equals(X_t))
-
-    def test_sklearn_compliance(self):
-        for encoder_name in encoders.__all__:
-            with self.subTest(encoder_name=encoder_name):
-
-                check_transformer_general(encoder_name, getattr(encoders, encoder_name)())
-                check_transformers_unfitted(encoder_name, getattr(encoders, encoder_name)())
-
-    # BaseN does not raise the exception...
-    def test_inverse_transform(self):
-        # we do not allow None in these data
-        X = create_dataset(n_rows=100, has_none=False)
-        X_t = create_dataset(n_rows=50, has_none=False)
-        X_t_extra = create_dataset(n_rows=50, extras=True, has_none=False)
-        cols = ['underscore', 'none', 'extra', 321]
-
-        for encoder_name in ['BaseNEncoder', 'BinaryEncoder', 'OneHotEncoder', 'OrdinalEncoder']:
-            with self.subTest(encoder_name=encoder_name):
-                enc = getattr(encoders, encoder_name)(verbose=1, cols=cols)
-                enc.fit(X, y)
-                verify_inverse_transform(X_t, enc.inverse_transform(enc.transform(X_t)))
-                with self.assertRaises(ValueError):
-                    _ = enc.inverse_transform(enc.transform(X_t_extra))
-
-                enc = getattr(encoders, encoder_name)(verbose=1, cols=cols, drop_invariant=True, handle_unknown='error')
-                enc.fit(X)
-                verify_inverse_transform(X_t, enc.inverse_transform(enc.transform(X_t)))
-
-    def test_types(self):
-
-        X = pd.DataFrame({
-            'Int': [1, 2, 1, 2],
-            'Float': [1.1, 2.2, 3.3, 4.4],
-            'Complex': [3.45J, 3.45J, 3.45J, 3.45J],
-            'None': [None, None, None, None],
-            'Str': ['a', 'c', 'c', 'd'],
-            'PdTimestamp': [pd.Timestamp('2012-05-01'), pd.Timestamp('2012-05-02'), pd.Timestamp('2012-05-03'), pd.Timestamp('2012-05-06')],
-            'PdTimedelta': [pd.Timedelta('1 days'), pd.Timedelta('2 days'), pd.Timedelta('1 days'), pd.Timedelta('1 days')],
-            'TimeDelta': [timedelta(-9999), timedelta(-9), timedelta(-1), timedelta(999)],
-            'Bool': [False, True, True, False],
-            'Tuple': [('a', 'tuple'), ('a', 'tuple'), ('a', 'tuple'), ('b', 'tuple')],
-            # 'Categorical': pd.Categorical(list('bbea'), categories=['e', 'a', 'b'], ordered=True),
-            # 'List': [[1,2], [2,3], [3,4], [4,5]],
-            # 'Dictionary': [{1: "a", 2: "b"}, {1: "a", 2: "b"}, {1: "a", 2: "b"}, {1: "a", 2: "b"}],
-            # 'Set': [{'John', 'Jane'}, {'John', 'Jane'}, {'John', 'Jane'}, {'John', 'Jane'}],
-            # 'Array': [array('i'), array('i'), array('i'), array('i')]
-        })
-        y = [1, 0, 0, 1]
-
-        for encoder_name in encoders.__all__:
-            encoder = getattr(encoders, encoder_name)()
-            encoder.fit_transform(X, y)
-
-
-    # encoder specific tests
-    def test_binary_bin(self):
-        data = np.array(['a', 'ba', 'ba'])
-        out = encoders.BinaryEncoder().fit_transform(data)
-        self.assertTrue(pd.DataFrame([[0, 1], [1, 0], [1, 0]], columns=['0_0', '0_1']).equals(out))
-
-    def test_binary_dist(self):
-        data = np.array(['apple', 'orange', 'peach', 'lemon'])
-        encoder = encoders.BinaryEncoder()
-        encoder.fit(data)
-
-        # split dataframe into two transforms and recombine
-        a = encoder.transform(data[:1])
-        b = encoder.transform(data[1:])
-        split = pd.concat([a, b])
-        split = split.reset_index(drop=True)
-
-        # run all at once
-        c = encoder.transform(data)
-
-        # make sure they are the same
-        self.assertTrue(split.equals(c))
-
-    def test_leave_one_out(self):
-
-        # When we use the same LeaveOneOut for two different datasets, it should not explode
-        # X_a = pd.DataFrame(data=['1', '1', '1', '2', '2', '2'], columns=['col_a'])
-        # X_b = pd.DataFrame(data=['1', '1', '1', '2', '2', '2'], columns=['col_b'])
-        # y_dummy = [True, False, True, False, True, False]
-        # enc = encoders.LeaveOneOutEncoder()
-        # enc.fit(X_a, y_dummy)
-        # enc.fit(X_b, y_dummy)
-        # self.verify_numeric(enc.transform(X_b))
-
-        enc = encoders.LeaveOneOutEncoder(verbose=1, randomized=True, sigma=0.1)
-        enc.fit(X, y)
-        verify_numeric(enc.transform(X_t))
-        verify_numeric(enc.transform(X_t, y_t))
-
-        enc = encoders.LeaveOneOutEncoder(impute_missing=True, handle_unknown='error', cols=['underscore'])
-        enc.fit(X, y)
-        self.assertTrue(np.issubdtype(enc.transform(X_t)['underscore'].dtypes, np.dtype(float)))
-        self.assertTrue(np.issubdtype(enc.transform(X_t, y_t)['underscore'].dtypes, np.dtype(float)))
-
-        enc = encoders.LeaveOneOutEncoder(impute_missing=True, handle_unknown='error', cols=['extra'])
-        enc.fit(X, y)
-        self.assertRaises(ValueError, enc.transform, X_t)
-        self.assertRaises(ValueError, enc.transform, (X_t, y_t))
-
-    def test_leave_one_out_values(self):
-        df = pd.DataFrame({
-            'color': ["a", "a", "a", "b", "b", "b"],
-            'outcome': [1, 0, 0, 1, 0, 1]})
-
-        X = df.drop('outcome', axis=1)
-        y = df.drop('color', axis=1)
-
-        ce_leave = encoders.LeaveOneOutEncoder(cols=['color'], randomized=False)
-        obtained = ce_leave.fit_transform(X, y['outcome'])
-
-        self.assertEquals([0.0, 0.5, 0.5, 0.5, 1.0, 0.5], list(obtained['color']))
-
-    def test_one_hot(self):
+    def verify_numeric(self, X_test):
+        for dt in X_test.dtypes:
+            numeric = False
+            if np.issubdtype(dt, int) or np.issubdtype(dt, float):
+                numeric = True
+            self.assertTrue(numeric)
+
+    def verify_inverse_transform(self, x, x_inv):
+        """
+        Verify x is equal to x_inv.
+
+        """
+        is_inv = False
+        if (x.columns == x_inv.columns).all() and x.shape == x_inv.shape:
+            is_inv = (x == x_inv).all(1).all(0)
+        self.assertTrue(is_inv)
+
+    def create_dataset(self, n_rows=1000, extras=False, has_none=True):
+        """
+        Creates a dataset with some categorical variables
+        :return:
+        """
+
+        ds = [[
+                  random.random(),
+                  random.random(),
+                  random.choice(['A', 'B', 'C']),
+                  random.choice(['A', 'B', 'C', 'D']) if extras else random.choice(['A', 'B', 'C']),
+                  random.choice(['A', 'B', 'C', None]) if has_none else random.choice(['A', 'B', 'C']),
+                  random.choice(['A', 'B', 'C'])
+              ] for _ in range(n_rows)]
+
+        df = pd.DataFrame(ds, columns=['A', 'B', 'C1', 'D', 'E', 'F'])
+        return df
+
+    def create_array(self, n_rows=1000, extras=False, has_none=True):
+        """
+        Creates a dataset with some categorical variables
+        :return:
+        """
+
+        ds = [[
+                  random.random(),
+                  random.random(),
+                  random.choice(['A', 'B', 'C']),
+                  random.choice(['A', 'B', 'C', 'D']) if extras else random.choice(['A', 'B', 'C']),
+                  random.choice(['A', 'B', 'C', None]) if has_none else random.choice(['A', 'B', 'C']),
+                  random.choice(['A', 'B', 'C'])
+              ] for _ in range(n_rows)]
+
+        return np.array(ds)
+
+    def test_hashing_np(self):
+        """
+        Creates a dataset and encodes with with the hashing trick
+
+        :return:
+        """
+
+        X = self.create_array(n_rows=1000)
+        X_t = self.create_array(n_rows=100)
+
+        enc = encoders.HashingEncoder(verbose=1, n_components=128)
+        enc.fit(X, None)
+        self.verify_numeric(enc.transform(X_t))
+
+    def test_hashing(self):
+        """
+        Creates a dataset and encodes with with the hashing trick
+
+        :return:
+        """
+
+        cols = ['C1', 'D', 'E', 'F']
+        X = self.create_dataset(n_rows=1000)
+        X_t = self.create_dataset(n_rows=100)
+
+        enc = encoders.HashingEncoder(verbose=1, n_components=128, cols=cols)
+        enc.fit(X, None)
+        self.verify_numeric(enc.transform(X_t))
+
+        enc = encoders.HashingEncoder(verbose=1, n_components=32)
+        enc.fit(X, None)
+        self.verify_numeric(enc.transform(X_t))
+
+        enc = encoders.HashingEncoder(verbose=1, n_components=32, drop_invariant=True)
+        enc.fit(X, None)
+        self.verify_numeric(enc.transform(X_t))
+
+        enc = encoders.HashingEncoder(verbose=1, n_components=32, return_df=False)
+        enc.fit(X, None)
+        self.assertTrue(isinstance(enc.transform(X_t), np.ndarray))
+
+    def test_ordinal_np(self):
+        """
+
+        :return:
+        """
+
+        X = self.create_array(n_rows=1000)
+        X_t = self.create_array(n_rows=100)
+
+        enc = encoders.OrdinalEncoder(verbose=1)
+        enc.fit(X, None)
+        self.verify_numeric(enc.transform(X_t))
+
+    def test_ordinal(self):
+        """
+
+        :return:
+        """
+
+        cols = ['C1', 'D', 'E', 'F']
+        X = self.create_dataset(n_rows=1000)
+        X_t = self.create_dataset(n_rows=100)
+        X_t_extra = self.create_dataset(n_rows=100, extras=True)
+
+        enc = encoders.OrdinalEncoder(verbose=1, cols=cols)
+        enc.fit(X, None)
+        self.verify_numeric(enc.transform(X_t))
+
+        enc = encoders.OrdinalEncoder(verbose=1)
+        enc.fit(X, None)
+        self.verify_numeric(enc.transform(X_t))
+
+        enc = encoders.OrdinalEncoder(verbose=1, drop_invariant=True)
+        enc.fit(X, None)
+        self.verify_numeric(enc.transform(X_t))
+
+        enc = encoders.OrdinalEncoder(verbose=1, return_df=False)
+        enc.fit(X, None)
+        self.assertTrue(isinstance(enc.transform(X_t), np.ndarray))
+
+        enc = encoders.OrdinalEncoder(verbose=1, return_df=True, impute_missing=True, handle_unknown='impute')
+        enc.fit(X, None)
+        out = enc.transform(X_t_extra)
+        self.assertEqual(len(set(out['D'].values)), 4)
+        self.assertIn(0, set(out['D'].values))
+        self.assertFalse(enc.mapping is None)
+        self.assertTrue(len(enc.mapping) > 0)
+
+        enc = encoders.OrdinalEncoder(verbose=1, mapping=enc.mapping, return_df=True, impute_missing=True,
+                                      handle_unknown='impute')
+        enc.fit(X, None)
+        out = enc.transform(X_t_extra)
+        self.assertEqual(len(set(out['D'].values)), 4)
+        self.assertIn(0, set(out['D'].values))
+        self.assertTrue(len(enc.mapping) > 0)
+
+        enc = encoders.OrdinalEncoder(verbose=1, return_df=True, impute_missing=True, handle_unknown='ignore')
+        enc.fit(X, None)
+        out = enc.transform(X_t_extra)
+        out_cats = [x for x in set(out['D'].values) if np.isfinite(x)]
+        self.assertEqual(len(out_cats), 3)
+        self.assertFalse(enc.mapping is None)
+
+        enc = encoders.OrdinalEncoder(verbose=1, return_df=True, handle_unknown='error')
+        enc.fit(X, None)
+        with self.assertRaises(ValueError):
+            out = enc.transform(X_t_extra)
+
+        # test inverse_transform
+        X = self.create_dataset(n_rows=1000, has_none=False)
+        X_t = self.create_dataset(n_rows=100, has_none=False)
+        X_t_extra = self.create_dataset(n_rows=100, extras=True, has_none=False)
+
+        enc = encoders.OrdinalEncoder(verbose=1)
+        enc.fit(X, None)
+        self.verify_numeric(enc.transform(X_t))
+        self.verify_inverse_transform(X_t, enc.inverse_transform(enc.transform(X_t)))
+        with self.assertRaises(ValueError):
+            out = enc.inverse_transform(enc.transform(X_t_extra))
+
+    def test_backward_difference_np(self):
+        """
+
+        :return:
+        """
+
+        X = self.create_array(n_rows=1000)
+        X_t = self.create_array(n_rows=100)
+
+        enc = encoders.BackwardDifferenceEncoder(verbose=1)
+        enc.fit(X, None)
+        self.verify_numeric(enc.transform(X_t))
+
+    def test_backward_difference(self):
+        """
+
+        :return:
+        """
+
+        cols = ['C1', 'D', 'E', 'F']
+        X = self.create_dataset(n_rows=1000)
+        X_t = self.create_dataset(n_rows=100)
+
+        enc = encoders.BackwardDifferenceEncoder(verbose=1, cols=cols)
+        enc.fit(X, None)
+        self.verify_numeric(enc.transform(X_t))
+
+        enc = encoders.BackwardDifferenceEncoder(verbose=1)
+        enc.fit(X, None)
+        self.verify_numeric(enc.transform(X_t))
+
+        enc = encoders.BackwardDifferenceEncoder(verbose=1, drop_invariant=True)
+        enc.fit(X, None)
+        self.verify_numeric(enc.transform(X_t))
+
+        enc = encoders.BackwardDifferenceEncoder(verbose=1, return_df=False)
+        enc.fit(X, None)
+        self.assertTrue(isinstance(enc.transform(X_t), np.ndarray))
+
+    def test_binary_np(self):
+        """
+
+        :return:
+        """
+
+        X = self.create_array(n_rows=1000)
+        X_t = self.create_array(n_rows=100)
+
+        enc = encoders.BinaryEncoder(verbose=1)
+        enc.fit(X, None)
+        self.verify_numeric(enc.transform(X_t))
+
+    def test_binary(self):
+        """
+
+        :return:
+        """
+
+        cols = ['C1', 'D', 'E', 'F']
+        X = self.create_dataset(n_rows=1000)
+        X_t = self.create_dataset(n_rows=100)
+
+        enc = encoders.BinaryEncoder(verbose=1, cols=cols)
+        enc.fit(X, None)
+        self.verify_numeric(enc.transform(X_t))
+
+        enc = encoders.BinaryEncoder(verbose=1)
+        enc.fit(X, None)
+        self.verify_numeric(enc.transform(X_t))
+
+        enc = encoders.BinaryEncoder(verbose=1, drop_invariant=True)
+        enc.fit(X, None)
+        self.verify_numeric(enc.transform(X_t))
+
+        enc = encoders.BinaryEncoder(verbose=1, return_df=False)
+        enc.fit(X, None)
+        self.assertTrue(isinstance(enc.transform(X_t), np.ndarray))
+
+        # test inverse_transform
+        X = self.create_dataset(n_rows=1000, has_none=False)
+        X_t = self.create_dataset(n_rows=100, has_none=False)
+        X_t_extra = self.create_dataset(n_rows=100, extras=True, has_none=False)
+
+        enc = encoders.BinaryEncoder(verbose=1)
+        enc.fit(X, None)
+        self.verify_numeric(enc.transform(X_t))
+        self.verify_inverse_transform(X_t, enc.inverse_transform(enc.transform(X_t)))
+        with self.assertRaises(ValueError):
+            out = enc.inverse_transform(enc.transform(X_t_extra))
+
+    def test_basen_np(self):
+        """
+
+        :return:
+        """
+
+        X = self.create_array(n_rows=1000)
+        X_t = self.create_array(n_rows=100)
+
+        enc = encoders.BaseNEncoder(verbose=1)
+        enc.fit(X, None)
+        self.verify_numeric(enc.transform(X_t))
+
+    def test_basen(self):
+        """
+
+        :return:
+        """
+
+        cols = ['C1', 'D', 'E', 'F']
+        X = self.create_dataset(n_rows=1000)
+        X_t = self.create_dataset(n_rows=100)
+        X_t_extra = self.create_dataset(n_rows=100, extras=True)
+
+        enc = encoders.BaseNEncoder(verbose=1, cols=cols)
+        enc.fit(X, None)
+        self.verify_numeric(enc.transform(X_t))
+
+        enc = encoders.BaseNEncoder(verbose=1)
+        enc.fit(X, None)
+        self.verify_numeric(enc.transform(X_t))
+
+        enc = encoders.BaseNEncoder(verbose=1, drop_invariant=True)
+        enc.fit(X, None)
+        self.verify_numeric(enc.transform(X_t))
+
+        enc = encoders.BaseNEncoder(verbose=1, return_df=False)
+        enc.fit(X, None)
+        self.assertTrue(isinstance(enc.transform(X_t), np.ndarray))
+
+        # test inverse_transform
+        X = self.create_dataset(n_rows=1000, has_none=False)
+        X_t = self.create_dataset(n_rows=100, has_none=False)
+        X_t_extra = self.create_dataset(n_rows=100, extras=True, has_none=False)
+
+        enc = encoders.BaseNEncoder(verbose=1)
+        enc.fit(X, None)
+        self.verify_numeric(enc.transform(X_t))
+        self.verify_inverse_transform(X_t, enc.inverse_transform(enc.transform(X_t)))
+
+    def test_helmert_np(self):
+        """
+
+        :return:
+        """
+
+        X = self.create_array(n_rows=1000)
+        X_t = self.create_array(n_rows=100)
+
+        enc = encoders.HelmertEncoder(verbose=1)
+        enc.fit(X, None)
+        self.verify_numeric(enc.transform(X_t))
+
+    def test_helmert(self):
+        """
+
+        :return:
+        """
+
+        cols = ['C1', 'D', 'E', 'F']
+        X = self.create_dataset(n_rows=1000)
+        X_t = self.create_dataset(n_rows=100)
+
+        enc = encoders.HelmertEncoder(verbose=1, cols=cols)
+        enc.fit(X, None)
+        self.verify_numeric(enc.transform(X_t))
+
+        enc = encoders.HelmertEncoder(verbose=1)
+        enc.fit(X, None)
+        self.verify_numeric(enc.transform(X_t))
+
+        enc = encoders.HelmertEncoder(verbose=1, drop_invariant=True)
+        enc.fit(X, None)
+        self.verify_numeric(enc.transform(X_t))
+
+        enc = encoders.HelmertEncoder(verbose=1, return_df=False)
+        enc.fit(X, None)
+        self.assertTrue(isinstance(enc.transform(X_t), np.ndarray))
+
+    def test_polynomial_np(self):
+        """
+
+        :return:
+        """
+
+        X = self.create_array(n_rows=1000)
+        X_t = self.create_array(n_rows=100)
+
+        enc = encoders.PolynomialEncoder(verbose=1)
+        enc.fit(X, None)
+        self.verify_numeric(enc.transform(X_t))
+
+    def test_polynomial(self):
+        """
+
+        :return:
+        """
+
+        cols = ['C1', 'D', 'E', 'F']
+        X = self.create_dataset(n_rows=1000)
+        X_t = self.create_dataset(n_rows=100)
+
+        enc = encoders.PolynomialEncoder(verbose=1, cols=cols)
+        enc.fit(X, None)
+        self.verify_numeric(enc.transform(X_t))
+
+        enc = encoders.PolynomialEncoder(verbose=1)
+        enc.fit(X, None)
+        self.verify_numeric(enc.transform(X_t))
+
+        enc = encoders.PolynomialEncoder(verbose=1, drop_invariant=True)
+        enc.fit(X, None)
+        self.verify_numeric(enc.transform(X_t))
+
+        enc = encoders.PolynomialEncoder(verbose=1, return_df=False)
+        enc.fit(X, None)
+        self.assertTrue(isinstance(enc.transform(X_t), np.ndarray))
+
+    def test_sum_np(self):
+        """
+
+        :return:
+        """
+
+        X = self.create_array(n_rows=1000)
+        X_t = self.create_array(n_rows=100)
+
+        enc = encoders.SumEncoder(verbose=1)
+        enc.fit(X, None)
+        self.verify_numeric(enc.transform(X_t))
+
+    def test_sum(self):
+        """
+
+        :return:
+        """
+
+        cols = ['C1', 'D', 'E', 'F']
+        X = self.create_dataset(n_rows=1000)
+        X_t = self.create_dataset(n_rows=100)
+
+        enc = encoders.SumEncoder(verbose=1, cols=cols)
+        enc.fit(X, None)
+        self.verify_numeric(enc.transform(X_t))
+
+        enc = encoders.SumEncoder(verbose=1)
+        enc.fit(X, None)
+        self.verify_numeric(enc.transform(X_t))
+
+        enc = encoders.SumEncoder(verbose=1, drop_invariant=True)
+        enc.fit(X, None)
+        self.verify_numeric(enc.transform(X_t))
+
+        enc = encoders.SumEncoder(verbose=1, return_df=False)
+        enc.fit(X, None)
+        self.assertTrue(isinstance(enc.transform(X_t), np.ndarray))
+
+    def test_onehot_np(self):
+        """
+
+        :return:
+        """
+
+        X = self.create_array(n_rows=1000)
+        X_t = self.create_array(n_rows=100)
+
+        enc = encoders.OneHotEncoder(verbose=1)
+        enc.fit(X, None)
+        self.verify_numeric(enc.transform(X_t))
+
+    def test_onehot(self):
+        """
+
+        :return:
+        """
+
+        cols = ['C1', 'D', 'E', 'F']
+        X = self.create_dataset(n_rows=1000)
+        X_t = self.create_dataset(n_rows=100)
+        X_t_extra = self.create_dataset(n_rows=100, extras=True)
+
+        enc = encoders.OneHotEncoder(verbose=1, cols=cols)
+        enc.fit(X, None)
+        self.verify_numeric(enc.transform(X_t))
+
+        enc = encoders.OneHotEncoder(verbose=1)
+        enc.fit(X, None)
+        self.verify_numeric(enc.transform(X_t))
+
+        enc = encoders.OneHotEncoder(verbose=1, drop_invariant=True)
+        enc.fit(X, None)
+        self.verify_numeric(enc.transform(X_t))
+
         enc = encoders.OneHotEncoder(verbose=1, return_df=False)
-        enc.fit(X)
-        self.assertEqual(enc.transform(X_t).shape[1],
-                         enc.transform(X_t[X_t['extra'] != 'A']).shape[1],
-                         'We have to get the same count of columns')
-
-        enc = encoders.OneHotEncoder(verbose=1, return_df=True, impute_missing=True)
-        enc.fit(X)
-        out = enc.transform(X_t)
-        self.assertIn('extra_-1', out.columns.values)
+        enc.fit(X, None)
+        self.assertTrue(isinstance(enc.transform(X_t), np.ndarray))
+
+        enc = encoders.OneHotEncoder(verbose=1, return_df=False)
+        enc.fit(X, None)
+        self.assertTrue(enc.transform(X_t[X_t['D'] != 'A']).shape[1] == 18)
+
+        enc = encoders.OneHotEncoder(verbose=1, return_df=True, impute_missing=True, handle_unknown='impute')
+        enc.fit(X, None)
+        out = enc.transform(X_t_extra)
+        self.assertIn('D_-1', out.columns.values)
 
         enc = encoders.OneHotEncoder(verbose=1, return_df=True, impute_missing=True, handle_unknown='ignore')
-        enc.fit(X)
-        out = enc.transform(X_t)
-        self.assertEqual(len([x for x in out.columns.values if str(x).startswith('extra_')]), 3)
+        enc.fit(X, None)
+        out = enc.transform(X_t_extra)
+        self.assertEqual(len([x for x in out.columns.values if x.startswith('D_')]), 3)
 
         enc = encoders.OneHotEncoder(verbose=1, return_df=True, impute_missing=True, handle_unknown='error')
-        enc.fit(X)
+        enc.fit(X, None)
         with self.assertRaises(ValueError):
-            out = enc.transform(X_t)
+            out = enc.transform(X_t_extra)
 
         enc = encoders.OneHotEncoder(verbose=1, return_df=True, handle_unknown='ignore', use_cat_names=True)
-        enc.fit(X)
-        out = enc.transform(X_t)
-        self.assertIn('extra_A', out.columns.values)
-
-        enc = encoders.OneHotEncoder(verbose=1, return_df=True, use_cat_names=True)
-        enc.fit(X)
-        out = enc.transform(X_t)
-        self.assertIn('extra_-1', out.columns.values)
+        enc.fit(X, None)
+        out = enc.transform(X_t_extra)
+        self.assertIn('D_A', out.columns.values)
+
+        enc = encoders.OneHotEncoder(verbose=1, return_df=True, handle_unknown='impute', use_cat_names=True)
+        enc.fit(X, None)
+        out = enc.transform(X_t_extra)
+        self.assertIn('D_-1', out.columns.values)
 
         # test inverse_transform
-        X_i = create_dataset(n_rows=100, has_none=False)
-        X_i_t = create_dataset(n_rows=50, has_none=False)
-        X_i_t_extra = create_dataset(n_rows=50, extras=True, has_none=False)
-        cols = ['underscore', 'none', 'extra', 321]
-
-        enc = encoders.OneHotEncoder(verbose=1, use_cat_names=True, cols=cols)
-        enc.fit(X_i)
-        obtained = enc.inverse_transform(enc.transform(X_i_t))
-        obtained[321] = obtained[321].astype('int64')   # numeric columns are incorrectly typed as object...
-        verify_inverse_transform(X_i_t, obtained)
+        X = self.create_dataset(n_rows=1000, has_none=False)
+        X_t = self.create_dataset(n_rows=100, has_none=False)
+        X_t_extra = self.create_dataset(n_rows=100, extras=True, has_none=False)
+
+        enc = encoders.OneHotEncoder(verbose=1)
+        enc.fit(X, None)
+        self.verify_numeric(enc.transform(X_t))
+        self.verify_inverse_transform(X_t, enc.inverse_transform(enc.transform(X_t)))
         with self.assertRaises(ValueError):
-            out = enc.inverse_transform(enc.transform(X_i_t_extra))
-
-<<<<<<< HEAD
-    def test_ordinal(self):
-=======
+            out = enc.inverse_transform(enc.transform(X_t_extra))
+
+    def test_leave_one_out_np(self):
+        """
+
         :return:
         """
 
@@ -430,178 +636,67 @@
         X_t = self.create_dataset(n_rows=100)
         y = np.random.randn(X.shape[0])
         y_t = np.random.randn(X_t.shape[0])
->>>>>>> b1993e09
-
-        enc = encoders.OrdinalEncoder(verbose=1, return_df=True, impute_missing=True)
-        enc.fit(X)
-        out = enc.transform(X_t)
-        self.assertEqual(len(set(out['extra'].values)), 4)
-        self.assertIn(0, set(out['extra'].values))
-        self.assertFalse(enc.mapping is None)
-        self.assertTrue(len(enc.mapping) > 0)
-
-        enc = encoders.OrdinalEncoder(verbose=1, mapping=enc.mapping, return_df=True, impute_missing=True)
-        enc.fit(X)
-        out = enc.transform(X_t)
-        self.assertEqual(len(set(out['extra'].values)), 4)
-        self.assertIn(0, set(out['extra'].values))
-        self.assertTrue(len(enc.mapping) > 0)
-
-        enc = encoders.OrdinalEncoder(verbose=1, return_df=True, impute_missing=True, handle_unknown='ignore')
-        enc.fit(X)
-        out = enc.transform(X_t)
-        out_cats = [x for x in set(out['extra'].values) if np.isfinite(x)]
-        self.assertEqual(len(out_cats), 3)
-        self.assertFalse(enc.mapping is None)
-
-    def test_ordinal_dist(self):
-        data = np.array([
-            ['apple', None],
-            ['peach', 'lemon']
-        ])
-        encoder = encoders.OrdinalEncoder(impute_missing=True)
-        encoder.fit(data)
-        a = encoder.transform(data)
-        print(a)
-        self.assertEqual(a.values[0, 1], 0)
-        self.assertEqual(a.values[1, 1], 1)
-
-        encoder = encoders.OrdinalEncoder(impute_missing=False)
-        encoder.fit(data)
-        a = encoder.transform(data)
-        self.assertTrue(np.isnan(a.values[0, 1]))
-        self.assertEqual(a.values[1, 1], 1)
-
-    def test_target_encoder(self):
+
+        enc = encoders.TargetEncoder(verbose=1, cols=cols)
+        enc.fit(X, y)
+        self.verify_numeric(enc.transform(X_t))
+        self.verify_numeric(enc.transform(X_t, y_t))
+
+        enc = encoders.TargetEncoder(verbose=1)
+        enc.fit(X, y)
+        self.verify_numeric(enc.transform(X_t))
+        self.verify_numeric(enc.transform(X_t, y_t))
+
+        enc = encoders.TargetEncoder(verbose=1, drop_invariant=True)
+        enc.fit(X, y)
+        self.verify_numeric(enc.transform(X_t))
+        self.verify_numeric(enc.transform(X_t, y_t))
+
+        enc = encoders.TargetEncoder(verbose=1, return_df=False)
+        enc.fit(X, y)
+        self.assertTrue(isinstance(enc.transform(X_t), np.ndarray))
+        self.assertTrue(isinstance(enc.transform(X_t, y_t), np.ndarray))
 
         enc = encoders.TargetEncoder(verbose=1, smoothing=2, min_samples_leaf=2)
         enc.fit(X, y)
-        verify_numeric(enc.transform(X_t))
-        verify_numeric(enc.transform(X_t, y_t))
-
-    def test_target_encoder_fit_HaveConstructorSetSmoothingAndMinSamplesLeaf_ExpectUsedInFit(self):
+        self.verify_numeric(enc.transform(X_t))
+        self.verify_numeric(enc.transform(X_t, y_t))
+
+    def test_fit_HaveConstructorSetSmoothingAndMinSamplesLeaf_ExpectUsedInFit(self):
+        """
+
+        :return:
+        """
         k = 2
         f = 10
         binary_cat_example = pd.DataFrame(
             {'Trend': ['UP', 'UP', 'DOWN', 'FLAT', 'DOWN', 'UP', 'DOWN', 'FLAT', 'FLAT', 'FLAT'],
              'target': [1, 1, 0, 0, 1, 0, 0, 0, 1, 1]})
         encoder = encoders.TargetEncoder(cols=['Trend'], min_samples_leaf=k, smoothing=f)
+
         encoder.fit(binary_cat_example, binary_cat_example['target'])
         trend_mapping = encoder.mapping[0]['mapping']
+
         self.assertAlmostEquals(0.4125, trend_mapping['DOWN']['smoothing'], delta=1e-4)
         self.assertEqual(0.5, trend_mapping['FLAT']['smoothing'])
         self.assertAlmostEquals(0.5874, trend_mapping['UP']['smoothing'], delta=1e-4)
 
-    def test_target_encoder_fit_transform_HaveConstructorSetSmoothingAndMinSamplesLeaf_ExpectCorrectValueInResult(self):
+    def test_fit_transform_HaveConstructorSetSmoothingAndMinSamplesLeaf_ExpectCorrectValueInResult(self):
+        """
+
+        :return:
+        """
         k = 2
         f = 10
         binary_cat_example = pd.DataFrame(
             {'Trend': ['UP', 'UP', 'DOWN', 'FLAT', 'DOWN', 'UP', 'DOWN', 'FLAT', 'FLAT', 'FLAT'],
              'target': [1, 1, 0, 0, 1, 0, 0, 0, 1, 1]})
         encoder = encoders.TargetEncoder(cols=['Trend'], min_samples_leaf=k, smoothing=f)
+
         result = encoder.fit_transform(binary_cat_example, binary_cat_example['target'])
         values = result['Trend'].values
+
         self.assertAlmostEquals(0.5874, values[0], delta=1e-4)
         self.assertAlmostEquals(0.5874, values[1], delta=1e-4)
         self.assertAlmostEquals(0.4125, values[2], delta=1e-4)
-        self.assertEqual(0.5, values[3])
-
-    def test_woe(self):
-        cols = ['unique_str', 'underscore', 'extra', 'none', 'invariant', 321]
-
-        # balanced label with balanced features
-        X_balanced = pd.DataFrame(data=['1', '1', '1', '2', '2', '2'], columns=['col1'])
-        y_balanced = [True, False, True, False, True, False]
-        enc = encoders.WOEEncoder()
-        enc.fit(X_balanced, y_balanced)
-        X1 = enc.transform(X_balanced)
-        self.assertTrue(all(X1.sum() < 0.001), "When the class label is balanced, WoE should sum to 0 in each transformed column")
-
-        enc = encoders.WOEEncoder(cols=cols)
-        enc.fit(X, np_y)
-        X1 = enc.transform(X_t)
-        verify_numeric(X1[cols])
-        self.assertTrue(np.isfinite(X1[cols].values).all(), 'There must not be any NaN, inf or -inf in the transformed columns')
-        self.assertEqual(len(list(X_t)), len(list(X1)), 'The count of attributes must not change')
-        self.assertEqual(len(X_t), len(X1), 'The count of rows must not change')
-        X2 = enc.transform(X_t, np_y_t)
-        verify_numeric(X2)
-        self.assertTrue(np.isfinite(X2[cols].values).all(), 'There must not be any NaN, inf or -inf in the transformed columns')
-        self.assertEqual(len(list(X_t)), len(list(X2)), 'The count of attributes must not change')
-        self.assertEqual(len(X_t), len(X2), 'The count of rows must not change')
-        X3 = enc.transform(X, np_y)
-        verify_numeric(X3)
-        self.assertTrue(np.isfinite(X3[cols].values).all(), 'There must not be any NaN, inf or -inf in the transformed columns')
-        self.assertEqual(len(list(X)), len(list(X3)), 'The count of attributes must not change')
-        self.assertEqual(len(X), len(X3), 'The count of rows must not change')
-        self.assertTrue(X3['unique_str'].var() < 0.001, 'The unique string column must not be predictive of the label')
-        X4 = enc.fit_transform(X, np_y)
-        verify_numeric(X4)
-        self.assertTrue(np.isfinite(X4[cols].values).all(), 'There must not be any NaN, inf or -inf in the transformed columns')
-        self.assertEqual(len(list(X)), len(list(X4)), 'The count of attributes must not change')
-        self.assertEqual(len(X), len(X4), 'The count of rows must not change')
-        self.assertTrue(X4['unique_str'].var() < 0.001, 'The unique string column must not be predictive of the label')
-
-        enc = encoders.WOEEncoder()
-        enc.fit(X, np_y)
-        X1 = enc.transform(X_t)
-        self.assertEqual(len(list(X_t)), len(list(X1)), 'The count of attributes must not change')
-        self.assertEqual(len(X_t), len(X1), 'The count of rows must not change')
-        verify_numeric(X1)
-        X2 = enc.transform(X_t, np_y_t)
-        verify_numeric(X2)
-        self.assertEqual(len(list(X_t)), len(list(X2)), 'The count of attributes must not change')
-        self.assertEqual(len(X_t), len(X2), 'The count of rows must not change')
-
-        # seed
-        enc = encoders.WOEEncoder(cols=cols, random_state=2001, randomized=True)
-        enc.fit(X, np_y)
-        X1 = enc.transform(X_t, np_y_t)
-        X2 = enc.transform(X_t, np_y_t)
-        self.assertTrue(X1.equals(X2), "When the seed is given, the results must be identical")
-        verify_numeric(X1)
-        verify_numeric(X2)
-
-        # invariant target
-        y_invariant = [True, True, True, True, True, True]
-        enc = encoders.WOEEncoder()
-        with self.assertRaises(ValueError):
-            enc.fit(X_balanced, y_invariant)
-
-        # branch coverage unit tests - no cols
-        enc = encoders.WOEEncoder(cols=[])
-        enc.fit(X, np_y)
-        self.assertTrue(enc.transform(X_t).equals(X_t))
-
-        # missing values in the target
-        y_missing = [True, True, None, True, True, True]
-        enc = encoders.WOEEncoder()
-        with self.assertRaises(ValueError):
-            enc.fit(X_balanced, y_missing)
-
-        # impute missing
-        enc = encoders.WOEEncoder(impute_missing=False)
-        enc.fit(X, np_y)
-        X1 = enc.transform(X_t)
-        verify_numeric(X1)
-        self.assertTrue(X1.isnull().values.any())
-        self.assertEqual(len(list(X_t)), len(list(X1)), 'The count of attributes must not change')
-        self.assertEqual(len(X_t), len(X1), 'The count of rows must not change')
-
-        X2 = enc.transform(X_t, np_y_t)
-        verify_numeric(X2)
-        self.assertTrue(X1.isnull().values.any())
-        self.assertEqual(len(list(X_t)), len(list(X2)), 'The count of attributes must not change')
-        self.assertEqual(len(X_t), len(X2), 'The count of rows must not change')
-
-
-    # beware: for some reason doctest does not raise exceptions - you have to read the text output
-    def test_doc(self):
-        suite = unittest.TestSuite()
-
-        for filename in os.listdir('../'):
-            if filename.endswith(".py"):
-                suite.addTest(doctest.DocFileSuite('../' + filename))
-
-        runner = unittest.TextTestRunner(verbosity=2)
-        runner.run(suite)+        self.assertEqual(0.5, values[3])