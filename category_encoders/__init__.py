"""

.. module:: category_encoders
  :synopsis:
  :platform:

"""

from category_encoders.backward_difference import BackwardDifferenceEncoder
from category_encoders.binary import BinaryEncoder
from category_encoders.count import CountEncoder
from category_encoders.hashing import HashingEncoder
from category_encoders.helmert import HelmertEncoder
from category_encoders.one_hot import OneHotEncoder
from category_encoders.ordinal import OrdinalEncoder
from category_encoders.sum_coding import SumEncoder
from category_encoders.polynomial import PolynomialEncoder
from category_encoders.basen import BaseNEncoder
from category_encoders.leave_one_out import LeaveOneOutEncoder
from category_encoders.target_encoder import TargetEncoder
from category_encoders.woe import WOEEncoder
from category_encoders.m_estimate import MEstimateEncoder
from category_encoders.james_stein import JamesSteinEncoder
from category_encoders.cat_boost import CatBoostEncoder
from category_encoders.glmm import GLMMEncoder
from category_encoders.quantile_encoder import QuantileEncoder, SummaryEncoder

<<<<<<< HEAD
__version__ = "2.2.2"
=======
__version__ = '2.3.0'
>>>>>>> 0145e41f

__author__ = "willmcginnis", "cmougan"

__all__ = [
    "BackwardDifferenceEncoder",
    "BinaryEncoder",
    "CountEncoder",
    "HashingEncoder",
    "HelmertEncoder",
    "OneHotEncoder",
    "OrdinalEncoder",
    "SumEncoder",
    "PolynomialEncoder",
    "BaseNEncoder",
    "LeaveOneOutEncoder",
    "TargetEncoder",
    "WOEEncoder",
    "MEstimateEncoder",
    "JamesSteinEncoder",
    "CatBoostEncoder",
    "GLMMEncoder",
    "QuantileEncoder",
    "SummaryEncoder",
]<|MERGE_RESOLUTION|>--- conflicted
+++ resolved
@@ -25,11 +25,7 @@
 from category_encoders.glmm import GLMMEncoder
 from category_encoders.quantile_encoder import QuantileEncoder, SummaryEncoder
 
-<<<<<<< HEAD
-__version__ = "2.2.2"
-=======
 __version__ = '2.3.0'
->>>>>>> 0145e41f
 
 __author__ = "willmcginnis", "cmougan"
 
