--- conflicted
+++ resolved
@@ -161,16 +161,10 @@
                     and X[col].isnull().any()
             ):
 
-<<<<<<< HEAD
                 raise ValueError(
                     'Missing data found in column %s at transform time.'
                     % (col,)
                 )
-=======
-        if self.drop_invariant:
-            X = X.drop(columns=self.drop_cols)
->>>>>>> ce16b239
-
         return X
 
     def _fit_count_encode(self, X_in):
