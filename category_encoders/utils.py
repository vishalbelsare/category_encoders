--- conflicted
+++ resolved
@@ -3,14 +3,10 @@
 
 import pandas as pd
 import numpy as np
-<<<<<<< HEAD
 import sklearn.base
-from scipy.sparse.csr import csr_matrix
 from sklearn.base import BaseEstimator, TransformerMixin
 from typing import Dict, List, Optional, Union
-=======
 from scipy.sparse import csr_matrix
->>>>>>> 3ae37104
 
 __author__ = 'willmcginnis'
 
