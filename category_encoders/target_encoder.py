--- conflicted
+++ resolved
@@ -117,25 +117,6 @@
         self.ordinal_encoder = self.ordinal_encoder.fit(X)
         X_ordinal = self.ordinal_encoder.transform(X)
         self.mapping = self.fit_target_encoding(X_ordinal, y)
-<<<<<<< HEAD
-=======
-        
-        X_temp = self.transform(X, override_return_df=True)
-        self.feature_names = list(X_temp.columns)
-
-        if self.drop_invariant:
-            self.drop_cols = []
-            X_temp = self.transform(X)
-            generated_cols = util.get_generated_cols(X, X_temp, self.cols)
-            self.drop_cols = [x for x in generated_cols if X_temp[x].var() <= 10e-5]
-            try:
-                [self.feature_names.remove(x) for x in self.drop_cols]
-            except KeyError as e:
-                if self.verbose > 0:
-                    print(f"Could not remove column from feature names. Not found in generated cols.\n{e}")
-
-        return self
->>>>>>> a18cb64a
 
     def fit_target_encoding(self, X, y):
         mapping = {}
@@ -167,43 +148,7 @@
 
         return mapping
 
-<<<<<<< HEAD
     def _transform(self, X, y=None):
-=======
-    def transform(self, X, y=None, override_return_df=False):
-        """Perform the transformation to new categorical data.
-
-        Parameters
-        ----------
-        X : array-like, shape = [n_samples, n_features]
-        y : array-like, shape = [n_samples] when transform by leave one out
-            None, when transform without target info (such as transform test set)
-            
-        Returns
-        -------
-        p : array, shape = [n_samples, n_numeric + N]
-            Transformed values with encoding applied.
-
-        """
-
-        if self.handle_missing == 'error':
-            if X[self.cols].isnull().any().any():
-                raise ValueError('Columns to be encoded can not contain null')
-
-        if self._dim is None:
-            raise ValueError('Must train encoder before it can be used to transform data.')
-
-        # unite the input into pandas types
-        X, y = util.convert_inputs(X, y)
-
-        # then make sure that it is the right size
-        if X.shape[1] != self._dim:
-            raise ValueError(f'Unexpected input dimension {X.shape[1]}, expected {self._dim}')
-
-        if not list(self.cols):
-            return X
-
->>>>>>> a18cb64a
         X = self.ordinal_encoder.transform(X)
 
         if self.handle_unknown == 'error':
